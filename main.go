--- conflicted
+++ resolved
@@ -35,7 +35,7 @@
 			continue
 		}
 		fmt.Printf(" Executing: %+v\n", cmd)
-<<<<<<< HEAD
+
 		switch cmd.Type {
 		case parser.CmdSet:
 			value := engine.Value{
@@ -74,7 +74,6 @@
 			}
 			store.Div(cmd.Key, value)
 
-=======
 		switch cmd.Type{
 			case parser.CmdSet:
 				value := engine.Value{
@@ -88,7 +87,6 @@
 			case parser.CmdKeys:
 				val, _ := store.Keys(cmd.Value)
 				fmt.Println(val)
->>>>>>> 848458cd
 		}
 	}
 }